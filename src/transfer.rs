use core::intrinsics::likely;

use super::endpoint::*;
use super::notification::*;

use sel4_common::arch::ArchReg;
use sel4_common::arch::{n_exceptionMessage, n_syscallMessage};
use sel4_common::fault::*;
use sel4_common::message_info::*;
use sel4_common::sel4_config::*;
use sel4_common::structures::*;
use sel4_common::utils::*;
use sel4_cspace::interface::*;
use sel4_task::{possible_switch_to, set_thread_state, tcb_t, ThreadState};
use sel4_vspace::pptr_t;

/// The trait for IPC transfer, please see doc.md for more details
pub trait Transfer {
    fn cancel_ipc(&mut self);

    fn set_transfer_caps(
        &mut self,
        endpoint: Option<&endpoint_t>,
        info: &mut seL4_MessageInfo_t,
        current_extra_caps: &[pptr_t; seL4_MsgMaxExtraCaps],
    );

    fn set_transfer_caps_with_buf(
        &mut self,
        endpoint: Option<&endpoint_t>,
        info: &mut seL4_MessageInfo_t,
        current_extra_caps: &[pptr_t; seL4_MsgMaxExtraCaps],
        ipc_buffer: Option<&mut seL4_IPCBuffer>,
    );

    fn do_fault_transfer(&self, receiver: &mut tcb_t, badge: usize);

    fn do_normal_transfer(
        &self,
        receiver: &mut tcb_t,
        endpoint: Option<&endpoint_t>,
        badge: usize,
        can_grant: bool,
    );

    fn do_fault_reply_transfer(&self, receiver: &mut tcb_t) -> bool;

    fn complete_signal(&mut self) -> bool;

    fn do_ipc_transfer(
        &self,
        receiver: &mut tcb_t,
        endpoint: Option<&endpoint_t>,
        badge: usize,
        grant: bool,
    );

    fn do_reply(&self, receiver: &mut tcb_t, slot: &mut cte_t, grant: bool);
}

impl Transfer for tcb_t {
    fn cancel_ipc(&mut self) {
        let state = self.tcbState;
        match self.get_state() {
            ThreadState::ThreadStateBlockedOnSend | ThreadState::ThreadStateBlockedOnReceive => {
                let ep = convert_to_mut_type_ref::<endpoint_t>(state.get_blocking_object());
                assert_ne!(ep.get_state(), EPState::Idle);
                ep.cancel_ipc(self);
            }
            ThreadState::ThreadStateBlockedOnNotification => {
                let ntfn = convert_to_mut_type_ref::<notification_t>(state.get_blocking_object());
                ntfn.cancel_signal(self);
            }

            ThreadState::ThreadStateBlockedOnReply => {
                self.tcbFault = seL4_Fault_t::new_null_fault();
                let slot = self.get_cspace(tcbReply);
                let caller_slot_ptr = slot.cteMDBNode.get_next();
                if caller_slot_ptr != 0 {
                    convert_to_mut_type_ref::<cte_t>(caller_slot_ptr).delete_one()
                }
            }
            _ => {}
        }
    }

    fn set_transfer_caps(
        &mut self,
        endpoint: Option<&endpoint_t>,
        info: &mut seL4_MessageInfo_t,
        current_extra_caps: &[pptr_t; seL4_MsgMaxExtraCaps],
    ) {
        info.set_extra_caps(0);
        info.set_caps_unwrapped(0);
        let ipc_buffer = self.lookup_mut_ipc_buffer(true);
        if current_extra_caps[0] as usize == 0 || ipc_buffer.is_none() {
            return;
        }
        let buffer = ipc_buffer.unwrap();
        let mut dest_slot = self.get_receive_slot();
        let mut i = 0;
        while i < seL4_MsgMaxExtraCaps && current_extra_caps[i] as usize != 0 {
            let slot = convert_to_mut_type_ref::<cte_t>(current_extra_caps[i]);
            let cap = &slot.cap.clone();
            if cap.get_cap_type() == CapTag::CapEndpointCap
                && endpoint.is_some()
                && cap.get_ep_ptr() == endpoint.unwrap().get_ptr()
            {
                buffer.caps_or_badges[i] = cap.get_ep_badge();
                info.set_caps_unwrapped(info.get_caps_unwrapped() | (1 << i));
            } else {
                if dest_slot.is_none() {
                    break;
                } else {
                    let dest = dest_slot.take();
                    let dc_ret = slot.derive_cap(cap);
                    if dc_ret.status != exception_t::EXCEPTION_NONE
                        || dc_ret.cap.get_cap_type() == CapTag::CapNullCap
                    {
                        break;
                    }
                    cte_insert(&dc_ret.cap, slot, dest.unwrap());
                }
            }
            i += 1;
        }
        info.set_extra_caps(i);
    }

    fn set_transfer_caps_with_buf(
        &mut self,
        endpoint: Option<&endpoint_t>,
        info: &mut seL4_MessageInfo_t,
        current_extra_caps: &[pptr_t; seL4_MsgMaxExtraCaps],
        ipc_buffer: Option<&mut seL4_IPCBuffer>,
    ) {
        info.set_extra_caps(0);
        info.set_caps_unwrapped(0);
        // let ipc_buffer = self.lookup_mut_ipc_buffer(true);
        if likely(current_extra_caps[0] as usize == 0 || ipc_buffer.is_none()) {
            return;
        }
        let buffer = ipc_buffer.unwrap();
        let mut dest_slot = self.get_receive_slot();
        let mut i = 0;
        while i < seL4_MsgMaxExtraCaps && current_extra_caps[i] as usize != 0 {
            let slot = convert_to_mut_type_ref::<cte_t>(current_extra_caps[i]);
            let cap = &slot.cap.clone();
            if cap.get_cap_type() == CapTag::CapEndpointCap
                && endpoint.is_some()
                && cap.get_ep_ptr() == endpoint.unwrap().get_ptr()
            {
                buffer.caps_or_badges[i] = cap.get_ep_badge();
                info.set_caps_unwrapped(info.get_caps_unwrapped() | (1 << i));
            } else {
                if dest_slot.is_none() {
                    break;
                } else {
                    let dest = dest_slot.take();
                    let dc_ret = slot.derive_cap(cap);
                    if dc_ret.status != exception_t::EXCEPTION_NONE
                        || dc_ret.cap.get_cap_type() == CapTag::CapNullCap
                    {
                        break;
                    }
                    cte_insert(&dc_ret.cap, slot, dest.unwrap());
                }
            }
            i += 1;
        }
        info.set_extra_caps(i);
    }

    fn do_fault_transfer(&self, receiver: &mut tcb_t, badge: usize) {
        let sent = match self.tcbFault.get_fault_type() {
            FaultType::CapFault => {
<<<<<<< HEAD
                receiver.set_mr(seL4_CapFault_IP, self.tcbArch.get_register(FaultIP));
=======
                receiver.set_mr(
                    seL4_CapFault_IP,
                    self.tcbArch.get_register(ArchReg::FaultIP),
                );
>>>>>>> f0b5fce6
                receiver.set_mr(seL4_CapFault_Addr, self.tcbFault.cap_fault_get_address());
                receiver.set_mr(
                    seL4_CapFault_InRecvPhase,
                    self.tcbFault.cap_fault_get_in_receive_phase(),
                );
                receiver
                    .set_lookup_fault_mrs(seL4_CapFault_LookupFailureType, &self.tcbLookupFailure)
            }
            FaultType::UnknownSyscall => {
                self.copy_syscall_fault_mrs(receiver);
                receiver.set_mr(
                    n_syscallMessage,
                    self.tcbFault.unknown_syscall_get_syscall_number(),
                )
            }
            FaultType::UserException => {
                self.copy_exeception_fault_mrs(receiver);
                receiver.set_mr(
                    n_exceptionMessage,
                    self.tcbFault.user_exeception_get_number(),
                );
                receiver.set_mr(
                    n_exceptionMessage + 1,
                    self.tcbFault.user_exeception_get_code(),
                )
            }
            FaultType::VMFault => {
<<<<<<< HEAD
                receiver.set_mr(seL4_VMFault_IP, self.tcbArch.get_register(FaultIP));
=======
                receiver.set_mr(seL4_VMFault_IP, self.tcbArch.get_register(ArchReg::FaultIP));
>>>>>>> f0b5fce6
                receiver.set_mr(seL4_VMFault_Addr, self.tcbFault.vm_fault_get_address());
                receiver.set_mr(
                    seL4_VMFault_PrefetchFault,
                    self.tcbFault.vm_fault_get_instruction_fault(),
                );
                receiver.set_mr(seL4_VMFault_FSR, self.tcbFault.vm_fault_get_fsr())
            }
            _ => {
                panic!("invalid fault")
            }
        };
        let msg_info = seL4_MessageInfo_t::new(self.tcbFault.get_type(), 0, 0, sent);
        receiver
            .tcbArch
<<<<<<< HEAD
            .set_register(msgInfoRegister, msg_info.to_word());
        receiver.tcbArch.set_register(badgeRegister, badge);
=======
            .set_register(ArchReg::MsgInfo, msg_info.to_word());
        receiver.tcbArch.set_register(ArchReg::Badge, badge);
>>>>>>> f0b5fce6
    }

    fn do_normal_transfer(
        &self,
        receiver: &mut tcb_t,
        endpoint: Option<&endpoint_t>,
        badge: usize,
        can_grant: bool,
    ) {
        let mut tag =
<<<<<<< HEAD
            seL4_MessageInfo_t::from_word_security(self.tcbArch.get_register(msgInfoRegister));
=======
            seL4_MessageInfo_t::from_word_security(self.tcbArch.get_register(ArchReg::MsgInfo));
>>>>>>> f0b5fce6
        let mut current_extra_caps = [0; seL4_MsgMaxExtraCaps];
        if can_grant {
            let _ = self.lookup_extra_caps(&mut current_extra_caps);
        }
        let msg_transferred = self.copy_mrs(receiver, tag.get_length());
        receiver.set_transfer_caps(endpoint, &mut tag, &current_extra_caps);
        tag.set_length(msg_transferred);
        receiver
            .tcbArch
<<<<<<< HEAD
            .set_register(msgInfoRegister, tag.to_word());
        receiver.tcbArch.set_register(badgeRegister, badge);
=======
            .set_register(ArchReg::MsgInfo, tag.to_word());
        receiver.tcbArch.set_register(ArchReg::Badge, badge);
>>>>>>> f0b5fce6
    }

    fn do_fault_reply_transfer(&self, receiver: &mut tcb_t) -> bool {
        let tag =
<<<<<<< HEAD
            seL4_MessageInfo_t::from_word_security(self.tcbArch.get_register(msgInfoRegister));
=======
            seL4_MessageInfo_t::from_word_security(self.tcbArch.get_register(ArchReg::MsgInfo));
>>>>>>> f0b5fce6
        let label = tag.get_label();
        let length = tag.get_length();
        match receiver.tcbFault.get_fault_type() {
            FaultType::UnknownSyscall => {
                self.copy_fault_mrs_for_reply(
                    receiver,
                    MessageID_Syscall,
                    core::cmp::min(length, n_syscallMessage),
                );
                return label as usize == 0;
            }
            FaultType::UserException => {
                self.copy_fault_mrs_for_reply(
                    receiver,
                    MessageID_Exception,
                    core::cmp::min(length, n_exceptionMessage),
                );
                return label as usize == 0;
            }
            _ => true,
        }
    }

    fn complete_signal(&mut self) -> bool {
        if let Some(ntfn) =
            convert_to_option_mut_type_ref::<notification_t>(self.tcbBoundNotification)
        {
            if likely(ntfn.get_state() == NtfnState::Active) {
                self.tcbArch
<<<<<<< HEAD
                    .set_register(badgeRegister, ntfn.get_msg_identifier());
=======
                    .set_register(ArchReg::Badge, ntfn.get_msg_identifier());
>>>>>>> f0b5fce6
                ntfn.set_state(NtfnState::Idle as usize);
                return true;
            }
        }
        false
    }

    fn do_ipc_transfer(
        &self,
        receiver: &mut tcb_t,
        endpoint: Option<&endpoint_t>,
        badge: usize,
        grant: bool,
    ) {
        if likely(self.tcbFault.get_fault_type() == FaultType::NullFault) {
            self.do_normal_transfer(receiver, endpoint, badge, grant)
        } else {
            self.do_fault_transfer(receiver, badge)
        }
    }

    fn do_reply(&self, receiver: &mut tcb_t, slot: &mut cte_t, grant: bool) {
        assert_eq!(receiver.get_state(), ThreadState::ThreadStateBlockedOnReply);
        let fault_type = receiver.tcbFault.get_fault_type();
        if likely(fault_type == FaultType::NullFault) {
            self.do_ipc_transfer(receiver, None, 0, grant);
            slot.delete_one();
            set_thread_state(receiver, ThreadState::ThreadStateRunning);
            possible_switch_to(receiver);
        } else {
            slot.delete_one();
            if self.do_fault_reply_transfer(receiver) {
                set_thread_state(receiver, ThreadState::ThreadStateRestart);
                possible_switch_to(receiver);
            } else {
                set_thread_state(receiver, ThreadState::ThreadStateInactive);
            }
        }
    }
}<|MERGE_RESOLUTION|>--- conflicted
+++ resolved
@@ -174,14 +174,10 @@
     fn do_fault_transfer(&self, receiver: &mut tcb_t, badge: usize) {
         let sent = match self.tcbFault.get_fault_type() {
             FaultType::CapFault => {
-<<<<<<< HEAD
-                receiver.set_mr(seL4_CapFault_IP, self.tcbArch.get_register(FaultIP));
-=======
                 receiver.set_mr(
                     seL4_CapFault_IP,
                     self.tcbArch.get_register(ArchReg::FaultIP),
                 );
->>>>>>> f0b5fce6
                 receiver.set_mr(seL4_CapFault_Addr, self.tcbFault.cap_fault_get_address());
                 receiver.set_mr(
                     seL4_CapFault_InRecvPhase,
@@ -209,11 +205,7 @@
                 )
             }
             FaultType::VMFault => {
-<<<<<<< HEAD
-                receiver.set_mr(seL4_VMFault_IP, self.tcbArch.get_register(FaultIP));
-=======
                 receiver.set_mr(seL4_VMFault_IP, self.tcbArch.get_register(ArchReg::FaultIP));
->>>>>>> f0b5fce6
                 receiver.set_mr(seL4_VMFault_Addr, self.tcbFault.vm_fault_get_address());
                 receiver.set_mr(
                     seL4_VMFault_PrefetchFault,
@@ -228,13 +220,8 @@
         let msg_info = seL4_MessageInfo_t::new(self.tcbFault.get_type(), 0, 0, sent);
         receiver
             .tcbArch
-<<<<<<< HEAD
-            .set_register(msgInfoRegister, msg_info.to_word());
-        receiver.tcbArch.set_register(badgeRegister, badge);
-=======
             .set_register(ArchReg::MsgInfo, msg_info.to_word());
         receiver.tcbArch.set_register(ArchReg::Badge, badge);
->>>>>>> f0b5fce6
     }
 
     fn do_normal_transfer(
@@ -245,11 +232,7 @@
         can_grant: bool,
     ) {
         let mut tag =
-<<<<<<< HEAD
-            seL4_MessageInfo_t::from_word_security(self.tcbArch.get_register(msgInfoRegister));
-=======
             seL4_MessageInfo_t::from_word_security(self.tcbArch.get_register(ArchReg::MsgInfo));
->>>>>>> f0b5fce6
         let mut current_extra_caps = [0; seL4_MsgMaxExtraCaps];
         if can_grant {
             let _ = self.lookup_extra_caps(&mut current_extra_caps);
@@ -259,22 +242,13 @@
         tag.set_length(msg_transferred);
         receiver
             .tcbArch
-<<<<<<< HEAD
-            .set_register(msgInfoRegister, tag.to_word());
-        receiver.tcbArch.set_register(badgeRegister, badge);
-=======
             .set_register(ArchReg::MsgInfo, tag.to_word());
         receiver.tcbArch.set_register(ArchReg::Badge, badge);
->>>>>>> f0b5fce6
     }
 
     fn do_fault_reply_transfer(&self, receiver: &mut tcb_t) -> bool {
         let tag =
-<<<<<<< HEAD
-            seL4_MessageInfo_t::from_word_security(self.tcbArch.get_register(msgInfoRegister));
-=======
             seL4_MessageInfo_t::from_word_security(self.tcbArch.get_register(ArchReg::MsgInfo));
->>>>>>> f0b5fce6
         let label = tag.get_label();
         let length = tag.get_length();
         match receiver.tcbFault.get_fault_type() {
@@ -304,11 +278,7 @@
         {
             if likely(ntfn.get_state() == NtfnState::Active) {
                 self.tcbArch
-<<<<<<< HEAD
-                    .set_register(badgeRegister, ntfn.get_msg_identifier());
-=======
                     .set_register(ArchReg::Badge, ntfn.get_msg_identifier());
->>>>>>> f0b5fce6
                 ntfn.set_state(NtfnState::Idle as usize);
                 return true;
             }
